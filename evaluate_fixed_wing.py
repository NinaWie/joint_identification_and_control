import os
import time
import argparse
import json
import numpy as np
import torch

from neural_control.environments.wing_env import SimpleWingEnv, run_wing_flight
from neural_control.plotting import plot_wing_pos_3d, plot_success
from neural_control.dataset import WingDataset, WingSequenceDataset
from neural_control.controllers.network_wrapper import FixedWingNetWrapper
from neural_control.controllers.mpc import MPC
from neural_control.dynamics.fixed_wing_dynamics import (
    FixedWingDynamics, SequenceFixedWingDynamics
)
from neural_control.trajectory.q_funcs import project_to_line
from evaluate_base import (
    run_mpc_analysis, load_model_params, average_action, dyn_comparison_wing
)


class FixedWingEvaluator:
    """
    Evaluate performance of the fixed wing drone
    """

    def __init__(
        self,
        controller,
        env,
        dt=0.01,
        horizon=1,
        render=0,
        thresh_div=10,
        thresh_stable=0.8,
        test_time=0,
        buffer_len=3,
        waypoint_metric=1,
        eval_dyn=None,
        is_seq=False,
        **kwargs
    ):
        # sequence dynamics?
        self.is_seq = is_seq
        self.controller = controller
        self.dt = dt
        self.horizon = horizon
        self.eval_dyn = eval_dyn
        self.render = render
        self.thresh_div = thresh_div
        self.thresh_stable = thresh_stable
        self.eval_env = env
        self.des_speed = 11.5
        self.test_time = test_time
        self.waypoint_metric = waypoint_metric
        self.use_random_actions = 0
        self.use_mpc = None

        self.dyn_eval_test = []

        self.state_action_history = np.zeros((buffer_len, 12 + 4))

    def fly_to_point(
        self, target_points, max_steps=1000, do_avg_act=0, return_traj=False
    ):
        self.eval_env.zero_reset()
        if self.render:
            self.eval_env.drone_render_object.set_target(target_points)

        # first target
        current_target_ind = 0
        # target trajectory
        line_start = self.eval_env._state[:3]

        state = self.eval_env._state
        stable = True

        self.state_action_history[:, :12] = state
        self.state_action_history[:, 12:] = np.array([.5 for _ in range(4)])

        drone_traj, div_to_linear, div_target = [], [], []
        step = 0
        while len(drone_traj) < max_steps:
            current_target = target_points[current_target_ind]
            if self.is_seq:
                action = self.controller.predict_actions(
                    self.state_action_history,
                    np.array(current_target),
                    timestamp=self.eval_env.dynamics.timestamp
                )
            else:
                action = self.controller.predict_actions(state, current_target)
            use_action = average_action(action, step, do_avg_act=do_avg_act)

            # REPLACE ACTION BY RANDOM
            if self.use_random_actions:
                action_prior = np.array([.25, .5, .5, .5])
                sampled_action = np.random.normal(scale=.15, size=(4))
                use_action = np.clip(sampled_action + action_prior, 0, 1)

            # REPLACE BY MPC
            if self.use_mpc:
                use_action = self.use_mpc.predict_actions(
                    state, current_target
                )[0]

            step += 1

            # if self.render:
            #     np.set_printoptions(suppress=1, precision=3)
            #     print(action[0])
            #     print()
            if step % 10 == 0 and self.eval_dyn is not None:
                self.dyn_eval_test.append(
                    dyn_comparison_wing(
                        self.eval_dyn,
                        state,
                        use_action,
                        self.state_action_history,
                        self.eval_env.dynamics.timestamp,
                        dt=self.dt
                    )
                )
            state, stable = self.eval_env.step(
                use_action, thresh_stable=self.thresh_stable
            )
            if self.render:
                self.eval_env.render()
                time.sleep(.05)

            # update history
            self.state_action_history = np.roll(
                self.state_action_history, 1, axis=0
            )
            self.state_action_history[0, :12] = state
            self.state_action_history[0, 12:] = use_action

            # project drone onto line and compute divergence
            drone_on_line = project_to_line(
                line_start, current_target, state[:3]
            )
            div = np.linalg.norm(drone_on_line - state[:3])
            div_to_linear.append(div)
            drone_traj.append(np.concatenate((state, action[0])))

            # set next target if we have passed one
            if state[0] > current_target[0]:
                # project target onto line
                target_on_traj = project_to_line(
                    drone_traj[-2][:3], state[:3], current_target
                )
                div_target.append(
                    np.linalg.norm(target_on_traj - current_target)
                )
                if self.render:
                    np.set_printoptions(suppress=1, precision=3)
                    print(
                        "target:", current_target, "pos:", state[:3],
                        "div to target", div_target[-1]
                    )
                if current_target_ind < len(target_points) - 1:
                    current_target_ind += 1
                    line_start = state[:3]
                else:
                    break

            if not stable or div > self.thresh_div:
                div_target.append(self.thresh_div)
                if self.test_time:
                    print("diverged", div, "stable", stable)
                    break
                else:
                    reset_state = np.zeros(12)
                    reset_state[:3] = drone_on_line
                    vec = current_target - drone_on_line
                    reset_state[3:6
                                ] = vec / np.linalg.norm(vec) * self.des_speed
                    self.eval_env._state = reset_state
        if len(drone_traj) == max_steps:
            print("Reached max steps")
            div_target.append(self.thresh_div)
        if return_traj:
            return np.array(drone_traj)
        else:
            return np.array(div_target), np.array(div_to_linear)

    def run_eval(self, nr_test, return_dists=False, x_dist=50, x_std=5):
        self.dyn_eval_test = []
        mean_div_target, mean_div_linear = [], []
        for i in range(nr_test):
            self.eval_env.dynamics.reset_wind()
            # important! reset after every run
            if isinstance(self.controller, MPC):
                self.controller._initDynamics()
            # set target point
            rand_y, rand_z = tuple((np.random.rand(2) - .5) * 2 * x_std)
            target_point = np.array([[x_dist, rand_y, rand_z]])
            # for overfitting
            # target_point = np.array([[x_dist, -3, 3]])
            # self.eval_env.dynamics.timestamp = np.pi / 2
            div_target, div_linear = self.fly_to_point(target_point)

            mean_div_target.append(np.mean(div_target))
            mean_div_linear.append(np.mean(div_linear))
            # np.set_printoptions(suppress=True, precision=3)
            # print(
            #     self.eval_env.dynamics.wind_direction, target_point,
            #     div_target, np.mean(div_linear)
            # )
            # not_div_time.append(not_diverged)

        res_eval = {
            "mean_div_target": np.mean(mean_div_target),
            "mean_div_linear": np.mean(mean_div_linear),
            "std_div_target": np.std(mean_div_target),
            "std_div_linear": np.std(mean_div_linear),
            "median_div_target": np.median(mean_div_target)
        }
        # print(
        #     "Time not diverged: %3.2f (%3.2f)" %
        #     (np.mean(not_div_time), np.std(not_div_time))
        # )
        if self.eval_dyn is not None:
            actual_delta = np.array(self.dyn_eval_test)[:, 0]
            # [elem[0] for elem in self.dyn_eval_test])
            trained_delta = np.array(self.dyn_eval_test)[:, 1]
            # np.array([elem[0] for elem in self.dyn_eval_test])
            res_eval["mean_delta"] = np.mean(actual_delta)
            res_eval["std_delta"] = np.std(actual_delta)
            res_eval["mean_trained_delta"] = np.mean(trained_delta)
            res_eval["std_trained_delta"] = np.std(trained_delta)
            print("--- Dynamics eval")
            print(
                "Average delta: %3.2f (%3.2f)" %
                (res_eval["mean_delta"], res_eval["std_delta"])
            )
            print(
                "Average trained delta: %3.2f (%3.2f)" % (
                    res_eval["mean_trained_delta"],
                    res_eval["std_trained_delta"]
                )
            )

        print("--- controller eval")
        # print(
        #     "Average target error: %3.2f (%3.2f)" %
        #     (res_eval["mean_div_target"], res_eval["std_div_target"])
        # )
        # print("Median target error: %3.2f" % (res_eval["median_div_target"]))
        print(
            "Average linear error: %3.2f (%3.2f)" %
            (res_eval["mean_div_linear"], res_eval["std_div_linear"])
        )
        # print("Median linear error", round(np.median(mean_div_linear), 2))
        if return_dists and self.waypoint_metric:
            return np.array(mean_div_target)
        if return_dists and not self.waypoint_metric:
            return np.array(mean_div_linear)
        return res_eval


def load_model(model_path, epoch="", **kwargs):
    """
    Load model and corresponding parameters
    """
    net, param_dict = load_model_params(model_path, "model_wing", epoch=epoch)
    if "seq" in model_path:
        dataset = WingSequenceDataset(1, 0)
    else:
        dataset = WingDataset(0, **param_dict)

    controller = FixedWingNetWrapper(net, dataset, **param_dict)
    return controller


if __name__ == "__main__":
    # make as args:
    parser = argparse.ArgumentParser("Model directory as argument")
    parser.add_argument(
        "-m",
        "--model",
        type=str,
        default="current_model",
        help="Directory of model"
    )
    parser.add_argument(
        "-e", "--epoch", type=str, default="", help="Saved epoch"
    )
    parser.add_argument(
        "-u", "--unity", action='store_true', help="unity rendering"
    )
    parser.add_argument(
        "-a", "--eval", type=int, default=0, help="number eval runs"
    )
    args = parser.parse_args()

    # parameters
    params = {
        "render": 1,
        "dt": 0.05,
        "horizon": 10,
        "thresh_stable": 3,
        "thresh_div": 10
    }

    # load model
    model_name = args.model
    model_path = os.path.join("trained_models", "wing", model_name)

    if model_name != "mpc":
        controller = load_model(
            model_path, epoch=args.epoch, name="model_wing", **params
        )
    else:
        load_dynamics = None
        # 'trained_models/wing/final_dyn_veldrag_wparams/dynamics_model'
        controller = MPC(
            horizon=20,
            dt=0.1,
            dynamics="fixed_wing_3D",
            load_dynamics=load_dynamics
        )

    modified_params = {"wind": 0.5}
    # {"residual_factor": 0.0001}
    # {"vel_drag_factor": 0.3}
    # {
    #     "CL0": 0.3,  # 0.39
    #     "CD0": 0.02,  #  0.0765,
    #     "CY0": 0.02,  # 0.0,
    #     "Cl0": -0.01,  # 0.0,
    #     "Cm0": 0.01,  # 0.02,
    #     "Cn0": 0.0,
    # }
    # modified_params = {"rho": 1.6}

    dyn_trained = None
    # dyn_trained = SequenceFixedWingDynamics()
    # dyn_trained.load_state_dict(
    #     torch.load(
    #         os.path.join(
    #             "trained_models/wing/finetune_seq_dyn_pretrained",
    #             "dynamics_model_1800"
    #         )
    #     )
    # )

    is_seq = "seq" in model_name
    dynamics = FixedWingDynamics(modified_params=modified_params)
    eval_env = SimpleWingEnv(dynamics, params["dt"])
    evaluator = FixedWingEvaluator(
        controller,
        eval_env,
        eval_dyn=dyn_trained,
        is_seq=is_seq,
        test_time=1,
        **params
    )
    # evaluator.use_random_actions = True

    # only run evaluation without render
    if args.eval > 0:
        # tic = time.time()
<<<<<<< HEAD
        out_path = "../presentations/final_res/wing_seq_con_comparison_new/"
=======
        out_path = "../presentations/final_res"
>>>>>>> 83dda2d1
        evaluator.render = 0
        evaluator.waypoint_metric = False
        dists_from_target = evaluator.run_eval(
            nr_test=args.eval, return_dists=True
        )
<<<<<<< HEAD
        np.save(os.path.join(out_path, f"{model_name}.npy"), dists_from_target)
=======
        np.save(
            os.path.join(
                out_path,
                f"{model_name}_{'_'.join(modified_params.keys())}.npy"
            ), dists_from_target
        )
>>>>>>> 83dda2d1
        # print("time for 100 trajectories", time.time() - tic)
        # run_mpc_analysis(evaluator)
        exit()

    target_point = [[50, -3, -3]]  # , [100, 3, 3]]

    # RUN
    drone_traj = evaluator.fly_to_point(
        target_point, max_steps=600, return_traj=True
    )

    np.set_printoptions(suppress=True, precision=3)
    print("\n final state", drone_traj[-1])
    print(drone_traj.shape)
    # np.save(os.path.join(model_path, "drone_traj.npy"), drone_traj)

    evaluator.eval_env.close()

    # EVAL
    plot_wing_pos_3d(
        drone_traj,
        target_point,
        save_path=os.path.join(model_path, "coords.png")
    )<|MERGE_RESOLUTION|>--- conflicted
+++ resolved
@@ -361,26 +361,18 @@
     # only run evaluation without render
     if args.eval > 0:
         # tic = time.time()
-<<<<<<< HEAD
         out_path = "../presentations/final_res/wing_seq_con_comparison_new/"
-=======
-        out_path = "../presentations/final_res"
->>>>>>> 83dda2d1
         evaluator.render = 0
         evaluator.waypoint_metric = False
         dists_from_target = evaluator.run_eval(
             nr_test=args.eval, return_dists=True
         )
-<<<<<<< HEAD
-        np.save(os.path.join(out_path, f"{model_name}.npy"), dists_from_target)
-=======
         np.save(
             os.path.join(
                 out_path,
                 f"{model_name}_{'_'.join(modified_params.keys())}.npy"
             ), dists_from_target
         )
->>>>>>> 83dda2d1
         # print("time for 100 trajectories", time.time() - tic)
         # run_mpc_analysis(evaluator)
         exit()
