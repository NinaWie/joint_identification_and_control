import os
import json
import numpy as np
import torch.optim as optim
import torch
import torch.nn.functional as F

from dataset import Dataset
<<<<<<< HEAD
from drone_loss import drone_loss_function, trajectory_loss
=======
from drone_loss import drone_loss_function
>>>>>>> cd32c582
from environments.drone_dynamics import simulate_quadrotor
from evaluate_drone import QuadEvaluator
from models.hutter_model import Net
from environments.drone_env import construct_states
from utils.plotting import plot_loss, plot_success

EPOCH_SIZE = 5000
USE_NEW_DATA = 500
PRINT = (EPOCH_SIZE // 30)
NR_EPOCHS = 200
BATCH_SIZE = 8
NR_EVAL_ITERS = 30
STATE_SIZE = 16
NR_ACTIONS = 5
ACTION_DIM = 4
LEARNING_RATE = 0.005
SAVE = os.path.join("trained_models/drone/test_model")

<<<<<<< HEAD
net = Net(STATE_SIZE, NR_ACTIONS * ACTION_DIM)
optimizer = optim.SGD(net.parameters(), lr=LEARNING_RATE, momentum=0.9)
=======
net = Net(STATE_SIZE, ACTION_DIM)
optimizer = optim.SGD(net.parameters(), lr=0.005, momentum=0.9)
>>>>>>> cd32c582

reference_data = Dataset(
    construct_states, normalize=True, num_states=EPOCH_SIZE
)
(STD, MEAN) = (reference_data.std, reference_data.mean)
<<<<<<< HEAD
torch_mean, torch_std = torch.from_numpy(MEAN), torch.from_numpy(STD)
=======
torch_mean = torch.from_numpy(MEAN)
torch_std = torch.from_numpy(STD)
>>>>>>> cd32c582

# save std for normalization
param_dict = {"std": STD.tolist(), "mean": MEAN.tolist()}
with open(os.path.join(SAVE, "param_dict.json"), "w") as outfile:
    json.dump(param_dict, outfile)

loss_list, success_mean_list, success_std_list = list(), list(), list()

target_state = torch.zeros(STATE_SIZE)
target_state[2] = 2
mask = torch.ones(STATE_SIZE)
mask[9:13] = 0  # rotor speeds don't matter
loss_weights = mask  # torch.tensor([]) TODO
target_state = ((target_state - torch_mean) / torch_std) * mask


def adjust_learning_rate(optimizer, epoch, every_x=5):
    """Sets the learning rate to the initial LR decayed by 10 every 10 epochs"""
    lr = LEARNING_RATE * (0.1**(epoch // every_x))
    for param_group in optimizer.param_groups:
        param_group['lr'] = lr


highest_success = 0
for epoch in range(NR_EPOCHS):

    # Generate data dynamically
    if epoch % 2 == 0:
        state_data = Dataset(
            construct_states,
            normalize=True,
            mean=MEAN,
            std=STD,
            num_states=EPOCH_SIZE,
            # reset_strength=.6 + epoch / 50
        )
        trainloader = torch.utils.data.DataLoader(
            state_data, batch_size=BATCH_SIZE, shuffle=True, num_workers=0
        )

    eval_env = QuadEvaluator(net, MEAN, STD)
    suc_mean, suc_std, pos_responsible, new_data = eval_env.stabilize(
        nr_iters=NR_EVAL_ITERS
    )
    if epoch > 2 and suc_mean > highest_success:
        highest_success = suc_mean
        print("Best model")
        torch.save(net, os.path.join(SAVE, "model_quad" + str(epoch)))

    success_mean_list.append(suc_mean)
    success_std_list.append(suc_std)
    print(f"Epoch {epoch}: Time: {round(suc_mean, 1)} ({round(suc_std, 1)})")
    # print(
    #     "Average position in the end:",
    #     np.mean(np.absolute(new_data), axis=0)[:3]
    # )

    # self-play: add acquired data
    if USE_NEW_DATA > 0 and epoch > 2:
        rand_inds_include = np.random.permutation(len(new_data))[:USE_NEW_DATA]
        state_data.add_data(np.array(new_data)[rand_inds_include])
        print("newly acquired data:", new_data.shape, state_data.states.size())

    running_loss = 0
    try:
        for i, data in enumerate(trainloader, 0):
            # inputs are normalized states, current state is unnormalized in
            # order to correctly apply the action
            inputs, current_state = data

            # zero the parameter gradients
            optimizer.zero_grad()

<<<<<<< HEAD
            # forward
            actions = net(inputs)
            actions = torch.sigmoid(actions)

            # unnormalized state of the drone after the action
            # drone_state = simulate_quadrotor(actions, current_state)
            action_seq = torch.reshape(actions, (-1, NR_ACTIONS, ACTION_DIM))
            for act_ind in range(action_seq.size()[1]):
                action = action_seq[:, act_ind, :]
                current_state = simulate_quadrotor(action, current_state)
            # normalize
            drone_state = (current_state - torch_mean) / torch_std
            pout = 1 if False else 0
            loss_traj = trajectory_loss(
                inputs, target_state, drone_state, mask=mask, printout=pout
            )
            loss = torch.sum(loss_traj)
            # # reshape to get sequence of actions

=======
            # compute loss + backward + optimize
            loss = 0
            for i in range(NR_ACTIONS):
                net_input_state = (current_state - torch_mean) / torch_std
                # forward
                actions = net(net_input_state)
                actions = torch.sigmoid(actions)
                current_state = simulate_quadrotor(actions, current_state)
            loss = drone_loss_function(
                current_state,
                # if the position is responsible more often --> higher weight
                pos_weight=pos_responsible,
                printout=0
            )
            # loss += .1 * i * loss_intermediate
>>>>>>> cd32c582
            loss.backward()
            optimizer.step()

            # print statistics
            # print(net.fc3.weight.grad)
            running_loss += loss.item()

        loss_list.append(running_loss / PRINT)
    except KeyboardInterrupt:
        break

if not os.path.exists(SAVE):
    os.makedirs(SAVE)

#
torch.save(net, os.path.join(SAVE, "model_quad"))
plot_loss(loss_list, SAVE)
plot_success(success_mean_list, success_std_list, SAVE)
print("finished and saved.")<|MERGE_RESOLUTION|>--- conflicted
+++ resolved
@@ -6,11 +6,7 @@
 import torch.nn.functional as F
 
 from dataset import Dataset
-<<<<<<< HEAD
 from drone_loss import drone_loss_function, trajectory_loss
-=======
-from drone_loss import drone_loss_function
->>>>>>> cd32c582
 from environments.drone_dynamics import simulate_quadrotor
 from evaluate_drone import QuadEvaluator
 from models.hutter_model import Net
@@ -29,24 +25,14 @@
 LEARNING_RATE = 0.005
 SAVE = os.path.join("trained_models/drone/test_model")
 
-<<<<<<< HEAD
-net = Net(STATE_SIZE, NR_ACTIONS * ACTION_DIM)
+net = Net(STATE_SIZE, ACTION_DIM)
 optimizer = optim.SGD(net.parameters(), lr=LEARNING_RATE, momentum=0.9)
-=======
-net = Net(STATE_SIZE, ACTION_DIM)
-optimizer = optim.SGD(net.parameters(), lr=0.005, momentum=0.9)
->>>>>>> cd32c582
 
 reference_data = Dataset(
     construct_states, normalize=True, num_states=EPOCH_SIZE
 )
 (STD, MEAN) = (reference_data.std, reference_data.mean)
-<<<<<<< HEAD
 torch_mean, torch_std = torch.from_numpy(MEAN), torch.from_numpy(STD)
-=======
-torch_mean = torch.from_numpy(MEAN)
-torch_std = torch.from_numpy(STD)
->>>>>>> cd32c582
 
 # save std for normalization
 param_dict = {"std": STD.tolist(), "mean": MEAN.tolist()}
@@ -120,29 +106,26 @@
             # zero the parameter gradients
             optimizer.zero_grad()
 
-<<<<<<< HEAD
-            # forward
-            actions = net(inputs)
-            actions = torch.sigmoid(actions)
+            # # TRAJECTORY LOSS:
+            # actions = net(inputs)
+            # actions = torch.sigmoid(actions)
 
-            # unnormalized state of the drone after the action
-            # drone_state = simulate_quadrotor(actions, current_state)
-            action_seq = torch.reshape(actions, (-1, NR_ACTIONS, ACTION_DIM))
-            for act_ind in range(action_seq.size()[1]):
-                action = action_seq[:, act_ind, :]
-                current_state = simulate_quadrotor(action, current_state)
-            # normalize
-            drone_state = (current_state - torch_mean) / torch_std
-            pout = 1 if False else 0
-            loss_traj = trajectory_loss(
-                inputs, target_state, drone_state, mask=mask, printout=pout
-            )
-            loss = torch.sum(loss_traj)
-            # # reshape to get sequence of actions
+            # # unnormalized state of the drone after the action
+            # # drone_state = simulate_quadrotor(actions, current_state)
+            # action_seq = torch.reshape(actions, (-1, NR_ACTIONS, ACTION_DIM))
+            # for act_ind in range(action_seq.size()[1]):
+            #     action = action_seq[:, act_ind, :]
+            #     current_state = simulate_quadrotor(action, current_state)
+            # # normalize
+            # drone_state = (current_state - torch_mean) / torch_std
+            # pout = 1 if False else 0
+            # loss_traj = trajectory_loss(
+            #     inputs, target_state, drone_state, mask=mask, printout=pout
+            # )
+            # loss = torch.sum(loss_traj)
+            # # # reshape to get sequence of actions
 
-=======
             # compute loss + backward + optimize
-            loss = 0
             for i in range(NR_ACTIONS):
                 net_input_state = (current_state - torch_mean) / torch_std
                 # forward
@@ -156,7 +139,6 @@
                 printout=0
             )
             # loss += .1 * i * loss_intermediate
->>>>>>> cd32c582
             loss.backward()
             optimizer.step()
 
