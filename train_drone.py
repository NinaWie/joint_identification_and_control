--- conflicted
+++ resolved
@@ -17,7 +17,7 @@
 from neural_control.utils.plotting import plot_loss_episode_len
 
 DELTA_T = 0.05
-EPOCH_SIZE = 3000
+EPOCH_SIZE = 500
 SELF_PLAY = 0
 PRINT = (EPOCH_SIZE // 30)
 NR_EPOCHS = 200
@@ -124,14 +124,8 @@
     try:
         # EVALUATE
         print(f"Epoch {epoch} (before)")
-<<<<<<< HEAD
-        eval_env = QuadEvaluator(
-            net, take_every_x=take_every_x, optimizer=None, **param_dict
-        )
-=======
         controller = NetworkWrapper(net, state_data, **param_dict)
         eval_env = QuadEvaluator(controller, **param_dict)
->>>>>>> a7d394ce
         for reference, ref_params in eval_dict.items():
             ref_params["max_steps"] = steps_per_eval * take_steps
             suc_mean, suc_std = eval_env.eval_ref(
@@ -190,7 +184,7 @@
                 )
                 intermediate_states[:, k] = current_state
 
-            loss = mse(intermediate_states, ref_states, printout=1)
+            loss = mse(intermediate_states, ref_states, printout=0)
 
             # Backprop
             loss.backward()
