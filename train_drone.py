--- conflicted
+++ resolved
@@ -11,12 +11,8 @@
 from environments.drone_dynamics import simulate_quadrotor
 from evaluate_drone import QuadEvaluator
 from models.hutter_model import Net
-<<<<<<< HEAD
 from environments.mpc_drone_env import construct_states
-from utils.plotting import plot_loss, plot_success
-=======
-from utils.plotting import plot_loss_episode_len
->>>>>>> e4763074
+from utils.plotting import plot_loss, plot_success, plot_loss_episode_len
 
 EPOCH_SIZE = 5000
 USE_NEW_DATA = 0  # 250
