import torch
from environments.drone_dynamics import simulate_quadrotor, device
torch.autograd.set_detect_anomaly(True)
zero_tensor = torch.zeros(3).to(device)

<<<<<<< HEAD
def mpc_loss(self, states, target_states, action, target_end_state):
    gt_action = torch.tensor([9.81, 0, 0, 0]).to(device)
    
    # state_error = states - target_states # shape 20 x 10
    # state_loss = torch.sum(torch.mm(torch.mm(state_error, self._Q_gap), state_error.t()))
    # # print(state_error.size(), state_loss.size())
    # target_error = states[-1] - target_end_state # shape 20 x 10
    # inner_mv = torch.mv(self._Q_goal, target_error)
    # target_loss = torch.sum(torch.dot(inner_mv, target_error.t()))
    # add up action losses
    # action_loss = 0
    # for k in range(self.horizon):
    #     action_error = actions[k] - self.action_prior[k]
    #     action_loss += torch.dot(torch.mv(self._Q_u, action_error), action_error.t())
    return torch.sum(state_loss + target_loss)*0.00001 #  action_loss +
=======
>>>>>>> e4763074

def drone_loss_function(current_state, start_state=None, printout=0):
    """
    Computes loss of the current state (target is assumed to be zero-state)
    Arguments:
        current_state: array with x entries describing attitude and velocity
        start_state: same format as current_state, but start position (for
            normalization)
    Returns:
        loss (torch float scalar)
    """
    # weighting
    angle_factor = 1
    angvel_factor = 2e-2
    pos_factor = .5

    # attittude and att velocity loss
    angle_error = torch.sum(current_state[:, 3:6]**2, axis=1)
    ang_vel_error = torch.sum(current_state[:, 13:16]**2, axis=1)

    # position loss
    div, prog = pos_traj_loss(start_state[:, :3], current_state[:, :3])
    position_loss = div + 3 * prog  # added 3 only
    # torch.sum(
    #     current_state[:, :3]**2 * torch.tensor([.5, 2, 2]), dim=1
    # )

    # angle_factor = torch.relu(angle_factor - position_loss)

    # together
    loss = (
        angle_factor * angle_error + angvel_factor * ang_vel_error +
        pos_factor * position_loss
    )

    if printout:
        print()
        print("attitude loss", (angle_factor * angle_error)[0])
        print("att vel loss", (angvel_factor * ang_vel_error)[0])
        print("position loss", (pos_factor * position_loss)[0])
    return torch.sum(loss)


def reference_loss(states, ref_states, printout=0, delta_t=0.02):
    """
    Compute loss with respect to reference trajectory
    """
    # TODO: add loss on actions with quaternion formulation
    # (9.81, 0,0,0)
    # TODO: include attitude in reference
    angle_factor = 0.01
    angvel_factor = 2e-2
    vel_factor = 0.5
    pos_factor = 1
    yaw_factor = 10

    position_loss = torch.sum((states[:, :, :3] - ref_states[:, :, :3])**2)
    velocity_loss = torch.sum((states[:, :, 6:9] - ref_states[:, :, 3:6])**2)

    angle_error = 0
    for k in range(states.size()[1] - 2):
        # approximate acceleration
        acc = (states[:, k + 1, 6:9] - states[:, k, 6:9]) / delta_t
        acc_ref = ref_states[:, k, 6:9] * delta_t
        # subtract from desired acceleration
        angle_error += torch.sum((acc_ref - acc)**2)

    ang_vel_error = torch.sum(states[:, :, 13:15]**2
                              ) + yaw_factor * torch.sum(states[:, :, 15]**2)

    loss = (
        angle_factor * angle_error + angvel_factor * ang_vel_error +
        pos_factor * position_loss + vel_factor * velocity_loss
    )

    if printout:
        print()
        print("attitude loss", (angle_factor * angle_error).item())
        print("att vel loss", (angvel_factor * ang_vel_error).item())
        print("velocity loss", (velocity_loss * vel_factor).item())
        print("position loss", (pos_factor * position_loss).item())
    return loss


def project_to_line(a_on_line, b_on_line, p):
    """
    Project a point p to a line from a to b
    Arguments:
        All inputs are 2D tensors of shape (BATCH_SIZE, n)
        a_on_line: First point on the line
        b_on_line: Second point on the line
        p: point to be projected onto the line
    Returns: Tensor of shape (BATCH_SIZE, n) which is the orthogonal projection
            of p on the line
    """
    ap = torch.unsqueeze(p - a_on_line, 2)
    ab = b_on_line - a_on_line
    # normalize
    norm = torch.sum(ab**2, axis=1)
    v = torch.unsqueeze(ab, 2)
    # vvT * (p-a)
    dot = torch.matmul(v, torch.transpose(v, 1, 2))
    product = torch.squeeze(torch.matmul(dot, ap))
    # add a to move away from origin again
    projected = a_on_line + (product.t() / norm).t()

    return projected


def pos_traj_loss(start_state, drone_state):
    """
    Compute position loss based on the projection of the drone state on the
    target trajectory (from start_state to zero)
    Arguments: (Shape BATCH_SIZE, 3)
        start_state: Drone position before action
        drone_state: Position after applying action to start_state
    Returns:
        Two tensors, each of shape (BATCH_SIZE, 1)
        divergence_loss: divergence from the target trajectory
        progress_loss: 1 - how far did the drone progress towards the target
    """
    # distance from start to target
    total_distance = torch.sum(start_state**2, 1)
    # project to trajectory
    projected_state = project_to_line(start_state, zero_tensor, drone_state)
    # losses
    divergence_loss = torch.sum(
        (projected_state - drone_state)**2, 1
    ) / total_distance
    progress_loss = torch.sum(projected_state**2, 1) / total_distance
    return divergence_loss, progress_loss


def trajectory_loss(
    state,
    target_state,
    drone_state,
    loss_weights=None,
    mask=None,
    printout=0
):
    """
    Trajectory loss for position and attitude (in contrast to pos_traj_loss)
    Input states must be normalized!
    """
    if mask is None:
        mask = torch.ones(state.size()[1])
    else:
        state = state * mask

    # multiply losses by 0 or weights
    mask = mask * loss_weights

    # normalize by distance between states
    total_distance = torch.sum((state - target_state)**2, 1)

    projected_state = project_to_line(state, target_state, drone_state)

    # divergence from the desired route
    divergence_loss_all = (projected_state - drone_state)**2 * mask
    divergence_loss = torch.sum(divergence_loss_all, 1)

    # minimize remaining distance to target (normalized on total distance)
    progress_loss_all = (projected_state - target_state)**2 * mask
    progress_loss = torch.sum(progress_loss_all, 1) / total_distance
    if printout:
        print(
            total_distance.size(), progress_loss_all.size(),
            progress_loss.size()
        )
        print("state", state[0])
        print("target", target_state)
        print("drone", drone_state[0])
        print("divergence all", divergence_loss_all[0])
        print("progress all", progress_loss_all[0])
        print("divergence", divergence_loss[0].item())
        print("progress_loss", progress_loss[0].item())
        print("final", progress_loss + .1 * divergence_loss)
        exit()
    return torch.sum(progress_loss + .1 * divergence_loss)<|MERGE_RESOLUTION|>--- conflicted
+++ resolved
@@ -3,24 +3,27 @@
 torch.autograd.set_detect_anomaly(True)
 zero_tensor = torch.zeros(3).to(device)
 
-<<<<<<< HEAD
+
 def mpc_loss(self, states, target_states, action, target_end_state):
     gt_action = torch.tensor([9.81, 0, 0, 0]).to(device)
-    
-    # state_error = states - target_states # shape 20 x 10
-    # state_loss = torch.sum(torch.mm(torch.mm(state_error, self._Q_gap), state_error.t()))
-    # # print(state_error.size(), state_loss.size())
-    # target_error = states[-1] - target_end_state # shape 20 x 10
-    # inner_mv = torch.mv(self._Q_goal, target_error)
-    # target_loss = torch.sum(torch.dot(inner_mv, target_error.t()))
+
+    state_error = states - target_states  # shape 20 x 10
+    state_loss = torch.sum(
+        torch.mm(torch.mm(state_error, self._Q_gap), state_error.t())
+    )
+    # print(state_error.size(), state_loss.size())
+    target_error = states[-1] - target_end_state  # shape 20 x 10
+    inner_mv = torch.mv(self._Q_goal, target_error)
+    target_loss = torch.sum(torch.dot(inner_mv, target_error.t()))
     # add up action losses
-    # action_loss = 0
-    # for k in range(self.horizon):
-    #     action_error = actions[k] - self.action_prior[k]
-    #     action_loss += torch.dot(torch.mv(self._Q_u, action_error), action_error.t())
-    return torch.sum(state_loss + target_loss)*0.00001 #  action_loss +
-=======
->>>>>>> e4763074
+    action_loss = 0
+    for k in range(self.horizon):
+        action_error = actions[k] - self.action_prior[k]
+        action_loss += torch.dot(
+            torch.mv(self._Q_u, action_error), action_error.t()
+        )
+    return torch.sum(state_loss + target_loss) * 0.00001
+
 
 def drone_loss_function(current_state, start_state=None, printout=0):
     """
