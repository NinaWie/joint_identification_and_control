import torch
from environments.drone_dynamics import simulate_quadrotor, device
from environments.mpc_drone_env import Quadrotor_v0
torch.autograd.set_detect_anomaly(True)
zero_tensor = torch.zeros(3).to(device)


def mpc_loss(self, states, target_states, action, target_end_state):
    gt_action = torch.tensor([9.81, 0, 0, 0]).to(device)

    state_error = states - target_states  # shape 20 x 10
    state_loss = torch.sum(
        torch.mm(torch.mm(state_error, self._Q_gap), state_error.t())
    )
    # print(state_error.size(), state_loss.size())
    target_error = states[-1] - target_end_state  # shape 20 x 10
    inner_mv = torch.mv(self._Q_goal, target_error)
    target_loss = torch.sum(torch.dot(inner_mv, target_error.t()))
    # add up action losses
    action_loss = 0
    for k in range(self.horizon):
        action_error = actions[k] - self.action_prior[k]
        action_loss += torch.dot(
            torch.mv(self._Q_u, action_error), action_error.t()
        )
    return torch.sum(state_loss + target_loss) * 0.00001


def drone_loss_function(current_state, start_state=None, printout=0):
    """
    Computes loss of the current state (target is assumed to be zero-state)
    Arguments:
        current_state: array with x entries describing attitude and velocity
        start_state: same format as current_state, but start position (for
            normalization)
    Returns:
        loss (torch float scalar)
    """
    # weighting
    angle_factor = 1
    angvel_factor = 2e-2
    pos_factor = .5

    # attittude and att velocity loss
    angle_error = torch.sum(current_state[:, 3:6]**2, axis=1)
    ang_vel_error = torch.sum(current_state[:, 13:16]**2, axis=1)

    # position loss
    div, prog = pos_traj_loss(start_state[:, :3], current_state[:, :3])
    position_loss = div + 3 * prog  # added 3 only
    # torch.sum(
    #     current_state[:, :3]**2 * torch.tensor([.5, 2, 2]), dim=1
    # )

    # angle_factor = torch.relu(angle_factor - position_loss)

    # together
    loss = (
        angle_factor * angle_error + angvel_factor * ang_vel_error +
        pos_factor * position_loss
    )

    if printout:
        print()
        print("attitude loss", (angle_factor * angle_error)[0])
        print("att vel loss", (angvel_factor * ang_vel_error)[0])
        print("position loss", (pos_factor * position_loss)[0])
    return torch.sum(loss)


def reference_loss(states, ref_states, actions, printout=0, delta_t=0.1):
    """
    Compute loss with respect to reference trajectory
    """
    # TODO: add loss on actions with quaternion formulation
    # (9.81, 0,0,0)
    # TODO: include attitude in reference
    # angle_factor = 0.1
    # angvel_factor = 2e-2
    # vel_factor = 0.01
    # pos_factor = 0.5
    # yaw_factor = 10
    action_factor = .1

    # import numpy as np
    # np.set_printoptions(precision=3, suppress=True)
    # print(states[0])
    # print(ref_states[0])
    # print(actions[0])

    # compute euler angles:
    # angle_error = 0
    # for i in range(states.size()[0]):
    #     for j in range(states.size()[1]):
    #         euler_angles = Quadrotor_v0._quatToEuler(states[i, j, 3:7])
    #         # print("euler_angles", euler_angles)
    #         angle_error += torch.sum(euler_angles**2)

    # position_loss = torch.sum((states[:, :, :3] - ref_states[:, :, :3])**2)
    # velocity_loss = torch.sum((states[:, :, 7:] - ref_states[:, :, 3:6])**2)

    # penalize actions - should optimally be all zero
    action_loss = torch.sum(actions**2)
    # print("position_loss", position_loss)
    # print("velocity_loss", velocity_loss)
    # exit()
    # loss = angle_error * .01

    # angle_error = 0
    # for k in range(states.size()[1] - 2):
    #     # approximate acceleration
    #     acc = (states[:, k + 1, 7:] - states[:, k, 7:]) / delta_t
    #     acc_ref = ref_states[:, k, 6:] * delta_t
    #     # subtract from desired acceleration
    #     angle_error += torch.sum((acc_ref - acc)**2)

    # OLD VERSION
    angle_factor = 0.01
    angvel_factor = 2e-2
<<<<<<< HEAD
    vel_factor = 0.1
    pos_factor = 1
=======
    vel_factor = 0.05
    pos_factor = 10
>>>>>>> a6d2e5ce
    yaw_factor = 10

    position_loss = torch.sum((states[:, :, :3] - ref_states[:, :, :3])**2)
    velocity_loss = torch.sum((states[:, :, 7:] - ref_states[:, :, 3:6])**2)
    # print(states[0, :, 7:])
    # print(ref_states[0, :, 3:6])
    # print()

    angle_error = 0
<<<<<<< HEAD
    # for k in range(states.size()[1] - 2):
    #     # approximate acceleration
    #     acc = (states[:, k + 1, 7:] - states[:, k, 7:]) / delta_t
    #     acc_ref = ref_states[:, k, 6:] * delta_t
    #     # subtract from desired acceleration
    #     angle_error += torch.sum((acc_ref - acc)**2)
=======
    for k in range(states.size()[1] - 2):
        # approximate acceleration
        acc = (states[:, k + 1, 6:9] - states[:, k, 6:9]) / delta_t
        acc_ref = ref_states[:, k, 6:9]
        # subtract from desired acceleration
        angle_error += torch.sum((acc_ref - acc)**2)

    ang_vel_error = torch.sum(states[:, :, 13:15]**2
                              ) + yaw_factor * torch.sum(states[:, :, 15]**2)
>>>>>>> a6d2e5ce

    loss = (
        angle_factor * angle_error + pos_factor * position_loss +
        vel_factor * velocity_loss + action_factor * action_loss
    )

    if printout:
        print()
        print("attitude loss", (angle_factor * angle_error).item())
        # print("att vel loss", (angvel_factor * ang_vel_error).item())
        print("velocity loss", (velocity_loss * vel_factor).item())
        print("position loss", (pos_factor * position_loss).item())
        print("action loss", (action_factor * action_loss).item())
    return loss


def project_to_line(a_on_line, b_on_line, p):
    """
    Project a point p to a line from a to b
    Arguments:
        All inputs are 2D tensors of shape (BATCH_SIZE, n)
        a_on_line: First point on the line
        b_on_line: Second point on the line
        p: point to be projected onto the line
    Returns: Tensor of shape (BATCH_SIZE, n) which is the orthogonal projection
            of p on the line
    """
    ap = torch.unsqueeze(p - a_on_line, 2)
    ab = b_on_line - a_on_line
    # normalize
    norm = torch.sum(ab**2, axis=1)
    v = torch.unsqueeze(ab, 2)
    # vvT * (p-a)
    dot = torch.matmul(v, torch.transpose(v, 1, 2))
    product = torch.squeeze(torch.matmul(dot, ap))
    # add a to move away from origin again
    projected = a_on_line + (product.t() / norm).t()

    return projected


def pos_traj_loss(start_state, drone_state):
    """
    Compute position loss based on the projection of the drone state on the
    target trajectory (from start_state to zero)
    Arguments: (Shape BATCH_SIZE, 3)
        start_state: Drone position before action
        drone_state: Position after applying action to start_state
    Returns:
        Two tensors, each of shape (BATCH_SIZE, 1)
        divergence_loss: divergence from the target trajectory
        progress_loss: 1 - how far did the drone progress towards the target
    """
    # distance from start to target
    total_distance = torch.sum(start_state**2, 1)
    # project to trajectory
    projected_state = project_to_line(start_state, zero_tensor, drone_state)
    # losses
    divergence_loss = torch.sum(
        (projected_state - drone_state)**2, 1
    ) / total_distance
    progress_loss = torch.sum(projected_state**2, 1) / total_distance
    return divergence_loss, progress_loss


def trajectory_loss(
    state,
    target_state,
    drone_state,
    loss_weights=None,
    mask=None,
    printout=0
):
    """
    Trajectory loss for position and attitude (in contrast to pos_traj_loss)
    Input states must be normalized!
    """
    if mask is None:
        mask = torch.ones(state.size()[1])
    else:
        state = state * mask

    # multiply losses by 0 or weights
    mask = mask * loss_weights

    # normalize by distance between states
    total_distance = torch.sum((state - target_state)**2, 1)

    projected_state = project_to_line(state, target_state, drone_state)

    # divergence from the desired route
    divergence_loss_all = (projected_state - drone_state)**2 * mask
    divergence_loss = torch.sum(divergence_loss_all, 1)

    # minimize remaining distance to target (normalized on total distance)
    progress_loss_all = (projected_state - target_state)**2 * mask
    progress_loss = torch.sum(progress_loss_all, 1) / total_distance
    if printout:
        print(
            total_distance.size(), progress_loss_all.size(),
            progress_loss.size()
        )
        print("state", state[0])
        print("target", target_state)
        print("drone", drone_state[0])
        print("divergence all", divergence_loss_all[0])
        print("progress all", progress_loss_all[0])
        print("divergence", divergence_loss[0].item())
        print("progress_loss", progress_loss[0].item())
        print("final", progress_loss + .1 * divergence_loss)
        exit()
    return torch.sum(progress_loss + .1 * divergence_loss)<|MERGE_RESOLUTION|>--- conflicted
+++ resolved
@@ -117,13 +117,8 @@
     # OLD VERSION
     angle_factor = 0.01
     angvel_factor = 2e-2
-<<<<<<< HEAD
-    vel_factor = 0.1
-    pos_factor = 1
-=======
     vel_factor = 0.05
     pos_factor = 10
->>>>>>> a6d2e5ce
     yaw_factor = 10
 
     position_loss = torch.sum((states[:, :, :3] - ref_states[:, :, :3])**2)
@@ -133,24 +128,14 @@
     # print()
 
     angle_error = 0
-<<<<<<< HEAD
-    # for k in range(states.size()[1] - 2):
-    #     # approximate acceleration
-    #     acc = (states[:, k + 1, 7:] - states[:, k, 7:]) / delta_t
-    #     acc_ref = ref_states[:, k, 6:] * delta_t
-    #     # subtract from desired acceleration
-    #     angle_error += torch.sum((acc_ref - acc)**2)
-=======
     for k in range(states.size()[1] - 2):
         # approximate acceleration
-        acc = (states[:, k + 1, 6:9] - states[:, k, 6:9]) / delta_t
-        acc_ref = ref_states[:, k, 6:9]
+        acc = (states[:, k + 1, 7:] - states[:, k, 7:]) / delta_t
+        acc_ref = ref_states[:, k, 6:]
         # subtract from desired acceleration
         angle_error += torch.sum((acc_ref - acc)**2)
 
-    ang_vel_error = torch.sum(states[:, :, 13:15]**2
-                              ) + yaw_factor * torch.sum(states[:, :, 15]**2)
->>>>>>> a6d2e5ce
+    # TODO: penalize angle velocity by summing up differences
 
     loss = (
         angle_factor * angle_error + pos_factor * position_loss +
