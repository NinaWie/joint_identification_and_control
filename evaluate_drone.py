--- conflicted
+++ resolved
@@ -449,11 +449,7 @@
     # params["dt"] = .05
     # params["max_drone_dist"] = 1
     params["speed_factor"] = .4
-<<<<<<< HEAD
     modified_params = {"wind": 2}
-=======
-    modified_params = {"translational_drag": np.array([.3, .3, .3])}
->>>>>>> 0ed98e82
     # {"rotational_drag": np.array([.1, .1, .1])}
     # {"mass": 1}
     # {"translational_drag": np.array([.3, .3, .3])}
