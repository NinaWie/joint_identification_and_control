--- conflicted
+++ resolved
@@ -42,11 +42,7 @@
     ):
         self.dataset = dataset
         self.net = model
-<<<<<<< HEAD
-        self.eval_env = Quadrotor_v0()
-=======
-        self.eval_env = QuadRotorEnvBase(dt)
->>>>>>> a6d2e5ce
+        self.eval_env = Quadrotor_v0(dt=dt)
         self.horizon = horizon
         self.max_drone_dist = max_drone_dist
         self.training_means = None
@@ -71,6 +67,7 @@
         # print([round(s, 2) for s in current_torch_state[0].numpy()])
         # print("reference", reference)
         # print("position", current_torch_state[:, 3:])
+
         suggested_action = self.net(in_state[:, 3:], ref_body)
 
         suggested_action = torch.reshape(suggested_action, (-1, ACTION_DIM))
@@ -173,21 +170,8 @@
         Follow a circle with the drone environment
         """
         # reset drone state
-<<<<<<< HEAD
         self.eval_env.reset()
         current_np_state = self.eval_env._state
-=======
-        init_state = [0, 0, 3]
-        self.eval_env.zero_reset(*tuple(init_state))
-
-        states = None  # np.load("id_5.npy")
-        # Option to load data
-        if states is not None:
-            self.eval_env._state.from_np(states[0])
-
-        # get current state
-        current_np_state = self.eval_env._state.as_np
->>>>>>> a6d2e5ce
 
         # init circle
         circ_ref = Circle(**circle_args)
@@ -220,10 +204,10 @@
                 current_np_state, stable = self.eval_env.step(
                     action, thresh=thresh
                 )
-                if states is not None:
-                    self.eval_env._state.from_np(states[i])
-                    current_np_state = states[i]
-                    stable = i < (len(states) - 1)
+                # if states is not None:
+                #     self.eval_env._state.from_np(states[i])
+                #     current_np_state = states[i]
+                #     stable = i < (len(states) - 1)
                 drone_pos = current_np_state[:3]
                 drone_trajectory.append(current_np_state)
                 if not stable:
@@ -253,7 +237,7 @@
 
     def straight_traj(self, max_nr_steps=200):
         init_state = [2, 0, 3]
-        self.eval_env.zero_reset(*tuple(init_state))
+        self.eval_env.reset()  # zero_reset(*tuple(init_state))
 
         current_np_state = self.eval_env._state
         traj_direction = current_np_state[7:]  # np.random.rand(3)
@@ -309,16 +293,7 @@
             return np.array(reference_trajectory), drone_trajectory
             self.eval_env.close()
         else:
-<<<<<<< HEAD
-            if len(reference_trajectory) > 0:
-                traj_len = np.linalg.norm(
-                    reference_trajectory[-1] - reference_trajectory[0]
-                )
-            else:
-                traj_len = 0
-=======
             avg_div = np.mean(divergences)
->>>>>>> a6d2e5ce
             steps_until_fail = i
             return steps_until_fail, avg_div
 
@@ -460,15 +435,6 @@
         # evaluator.collect_training_data()
 
         # CIRCLE
-<<<<<<< HEAD
-        # ref_trajectory, drone_trajectory = evaluator.circle_traj(
-        #     max_nr_steps=1000, radius=1.5
-        # )
-        # plot_trajectory(
-        #     ref_trajectory, drone_trajectory,
-        #     os.path.join(model_path, "circle_traj.png")
-        # )
-=======
         if args.ref == "circle":
             plane = [0, 2]
             fixed_axis = 1
@@ -488,7 +454,6 @@
         # # print(drone_trajectory[0, :3])
         # # print(drone_trajectory[-1, :3])
         # np.save("euler.npy", drone_trajectory)
->>>>>>> a6d2e5ce
 
         # MEASURE change by drone dist
         # success_mean_list = []
@@ -504,13 +469,6 @@
         # plot_suc_by_dist(distances, success_mean_list, model_path)
 
         # STABILIZE
-<<<<<<< HEAD
-        drone_trajectory = evaluator.stabilize(
-            nr_test_data=1,
-            max_nr_steps=1000,
-        )
-        plot_position(drone_trajectory, os.path.join(model_path, "stable.png"))
-=======
         if args.ref == "stable":
             drone_trajectory = evaluator.stabilize(
                 nr_test_data=1,
@@ -519,7 +477,6 @@
             plot_position(
                 drone_trajectory, os.path.join(model_path, "stable.png")
             )
->>>>>>> a6d2e5ce
 
         # evaluator.max_drone_dist = param_dict["max_drone_dist"] * 2
         # evaluator.eval_traj_input(threshold_divergence, nr_test_data=20)
