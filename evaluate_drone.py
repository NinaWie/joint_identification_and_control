--- conflicted
+++ resolved
@@ -365,11 +365,7 @@
     # params["dt"] = .05
     # params["max_drone_dist"] = 1
     params["speed_factor"] = .4
-<<<<<<< HEAD
     modified_params = {}
-=======
-    modified_params = {}  # {"mass": 1}
->>>>>>> 34a76ac8
     # {"rotational_drag": np.array([.1, .1, .1])}
     # {"mass": 1}
     # {"translational_drag": np.array([.7, .7, .7])}
