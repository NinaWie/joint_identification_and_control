"""
Adapted from https://github.com/ngc92/quadgym
"""
import math
import time
import pprint
from types import SimpleNamespace
import numpy as np
import torch

import gym
from gym import spaces
from gym.utils import seeding
from gym_quadrotor.dynamics import Euler
from gym_quadrotor.dynamics.coordinates import (
    angle_difference, angvel_to_euler
)

from gym_quadrotor.envs.rendering import Renderer, Ground, QuadCopter
try:
    from .copter import copter_params, DynamicsState
    from .drone_dynamics import simulate_quadrotor
except ImportError:
    from copter import copter_params, DynamicsState
    from drone_dynamics import simulate_quadrotor


class QuadRotorEnvBase(gym.Env):
    metadata = {
        'render.modes': ['human', 'rgb_array'],
        'video.frames_per_second': 50
    }

    action_space = spaces.Box(0, 1, (4, ), dtype=np.float32)
    observation_space = spaces.Box(0, 1, (6, ), dtype=np.float32)

    def __init__(self, params: dict = None):

        # set up the renderer
        self.renderer = Renderer()
        self.renderer.add_object(Ground())
        self.renderer.add_object(QuadCopter(self))

        # set to supplied copter params, or to default value
        if params is None:
            params = copter_params
        self.setup = SimpleNamespace(**params)

        # just initialize the state to default, the rest will be done by reset
        self._state = DynamicsState()
        self.random_state = None
        self.seed()
        # added from motor one
        self._error_target = 1 * np.pi / 180
        self._in_target_reward = 0.5
        self._boundary_penalty = 1.0
        # self._attitude_reward = AttitudeReward(
        #     1.0, attitude_error_transform=np.sqrt
        # )

    @staticmethod
    def get_is_stable(np_state):
        attitude_condition = np.all(np.absolute(np_state[3:6]) < .4)
        position_condition = 0 < np_state[2] < 5
        return attitude_condition, position_condition

    def step(self, action):
        action = np.clip(self._process_action(action), 0.0, 1.0)
        assert action.shape == (4, ), f"action not size 4 but {action.shape}"

        # set the blade speeds. as F ~ w², and we want F ~ action.
        torch_state = torch.from_numpy(np.array([self._state.as_np]))
        torch_action = torch.from_numpy(np.array([action]))
        new_state_arr = simulate_quadrotor(torch_action, torch_state)
        numpy_out_state = new_state_arr.numpy()[0]
        # update internal state
        self._state.from_np(numpy_out_state)
        stable_att, stable_pos = self.get_is_stable(numpy_out_state)
        # attitude = self._state.attitude

        # How this works: Check whether the angle is above the boundaries
        # (threshold), if yes, clip them (in the clip_attitude function) and
        # return whether it needed to be clipped, give penalty on reward if yes
        # if clip_attitude(self._state, np.pi / 4):
        #     reward -= self._boundary_penalty
        # resets the velocity after each step --> we don't want to do that
        # ensure_fixed_position(self._state, 1.0)

        return numpy_out_state, stable_att and stable_pos

    def render(self, mode='human', close=False):
        if not close:
            self.renderer.setup()

            # update the renderer's center position
            self.renderer.set_center(self._state.position[0])

        return self.renderer.render(mode, close)

    def close(self):
        self.renderer.close()

    def reset(self, strength=.8):

        self._state = DynamicsState()
        # # possibility 1: reset to zero
        # zero_state = np.zeros(20)
        # zero_state[9:13] = 500
        # zero_state[2] = 1
        # self._state.from_np(zero_state)

        self.randomize_angle(5 * strength)
        self.randomize_angular_velocity(2.0)
        self._state.attitude.yaw = self.random_state.uniform(
            low=-0.3 * strength, high=0.3 * strength
        )
        self._state.position[:2] = np.random.rand(2) - 1
        self._state.position[2] = 2 + np.random.rand(1) * 2 - 1
        self.randomize_rotor_speeds(200, 500)
        # yaw control typically expects slower velocities
        self._state.angular_velocity[2] *= 0.5 * strength

        # self.renderer.set_center(None)

        return self._get_state()

    def get_copter_state(self):
        return self._state

    def _get_state(self):
        s = self._state
        rate = angvel_to_euler(s.attitude, s.angular_velocity)
        state = [
            s.attitude.roll, s.attitude.pitch,
            angle_difference(s.attitude.yaw, 0.0), rate[0], rate[1], rate[2]
        ]
        return np.array(state)

    def _process_action(self, action):
        return action

    # ------------ Functions to randomize the state -----------------------
    # env functions
    def seed(self, seed=None):
        self.random_state, seed = seeding.np_random(seed)
        return [seed]

    # utility functions
    def randomize_angle(self, max_pitch_roll: float):
        self._state._attitude = random_angle(self.random_state, max_pitch_roll)

    def randomize_velocity(self, max_speed: float):
        self._state.velocity[:] = self.random_state.uniform(
            low=-max_speed, high=max_speed, size=(3, )
        )

    def randomize_rotor_speeds(self, min_speed: float, max_speed: float):
        self._state.rotor_speeds[:] = self.random_state.uniform(
            low=min_speed, high=max_speed, size=(4, )
        )

    def randomize_angular_velocity(self, max_speed: float):
        self._state.angular_velocity[:] = self.random_state.uniform(
            low=-max_speed, high=max_speed, size=(3, )
        )

    def randomize_altitude(self, min_: float, max_: float):
        self._state.position[2] = self.random_state.uniform(
            low=min_, high=max_
        )


def random_angle(random_state: np.random.RandomState, max_pitch_roll: float):
    """
    Returns a random Euler angle where roll and pitch are limited to [-max_pitch_roll, max_pitch_roll].
    :param random_state: The random state used to generate the random numbers.
    :param max_pitch_roll: Maximum roll/pitch angle, in degrees.
    :return Euler: A new `Euler` object with randomized angles.
    """
    mpr = max_pitch_roll * math.pi / 180

    # small pitch, roll values, random yaw angle
    roll = random_state.uniform(low=-mpr, high=mpr)
    pitch = random_state.uniform(low=-mpr, high=mpr)
    yaw = random_state.uniform(low=-math.pi, high=math.pi)

    return Euler(roll, pitch, yaw)


# --------------------- Auxilary functions ----------------------


def clip_attitude(state: DynamicsState, max_angle: float):
    """
    Limits the roll and pitch angle to the given `max_angle`. 
    If roll or pitch exceed that angle,
    they are clipped and the angular velocity is set to 0.
    :param state: The quadcopter state to be modified.
    :param max_angle: Maximum allowed roll and pitch angle.
    :return: nothing.
    """
    attitude = state.attitude
    angular_velocity = state.angular_velocity
    clipped = False

    if attitude.roll > max_angle:
        attitude.roll = max_angle
        angular_velocity[:] = 0
        clipped = True
    if attitude.roll < -max_angle:
        attitude.roll = -max_angle
        angular_velocity[:] = 0
        clipped = True
    if attitude.pitch > max_angle:
        attitude.pitch = max_angle
        angular_velocity[:] = 0
        clipped = True
    if attitude.pitch < -max_angle:
        attitude.pitch = -max_angle
        angular_velocity[:] = 0
        clipped = True
    return clipped


def construct_states(num_data, episode_length=15, reset_strength=1, **kwargs):
    # data = np.load("data.npy")
    # assert not np.any(np.isnan(data))
    const_action_runs = .8
    # return data
    env = QuadRotorEnvBase()
    data = []
    is_stable_list = list()
    while len(data) < num_data:
        env.reset(strength=reset_strength)
        is_stable = True
        time_stable = 0
        while is_stable and time_stable < episode_length:
            action = np.random.rand(4)
            if len(data) > num_data * const_action_runs:
                # add steps with with
                action = np.ones(4) * .5
            new_state, is_stable = env.step(action)
            # print(new_state[2])
            data.append(new_state)
            time_stable += 1
        is_stable_list.append(time_stable)
    data = np.array(data)
    # np.save("data_backup/collected_data.npy", data)
    # print("saved first data", np.mean(is_stable_list))
    return data


if __name__ == "__main__":
    env = QuadRotorEnvBase()
    # env = gym.make("QuadrotorStabilizeAttitude-MotorCommands-v0")
<<<<<<< HEAD
    states = np.load("data_backup/quad_data.npy")
=======
    states = construct_states(100)
    #  np.load("data_backup/collected_data.npy")
>>>>>>> 44a55ec3
    for j in range(100):
        print([round(s, 2) for s in states[j, :6]])
        env._state.from_np(states[j])
        env.render()
        time.sleep(.2)<|MERGE_RESOLUTION|>--- conflicted
+++ resolved
@@ -253,12 +253,8 @@
 if __name__ == "__main__":
     env = QuadRotorEnvBase()
     # env = gym.make("QuadrotorStabilizeAttitude-MotorCommands-v0")
-<<<<<<< HEAD
-    states = np.load("data_backup/quad_data.npy")
-=======
     states = construct_states(100)
     #  np.load("data_backup/collected_data.npy")
->>>>>>> 44a55ec3
     for j in range(100):
         print([round(s, 2) for s in states[j, :6]])
         env._state.from_np(states[j])
