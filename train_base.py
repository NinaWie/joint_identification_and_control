--- conflicted
+++ resolved
@@ -191,11 +191,7 @@
         self.optimizer_dynamics.step()
 
         self.results_dict["loss_dyn_per_step"].append(loss.item())
-<<<<<<< HEAD
-        return loss * 1000
-=======
         return loss * 10000
->>>>>>> 3dd6219d
 
     def run_epoch(self, train="controller"):
         # tic_epoch = time.time()
