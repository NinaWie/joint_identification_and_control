import numpy as np
from .generate_trajectory import load_prepare_trajectory


class Random:

    def __init__(
        self,
        drone_state,
        render=False,
        renderer=None,
        speed_factor=.6,
        horizon=10,
        duration=None,
        dt=0.05,
        test_time=0,
        **kwargs
    ):
        """
        Create random trajectory
        """
        self.horizon = horizon
        self.dt = dt
        # make variable whether we are already finished with the trajectory
        self.finished = False
        if render and renderer is None:
            raise ValueError("if render is true, need to input renderer")

        if duration is None:
            duration = 10 / 0.05 * dt
        points_3d = load_prepare_trajectory(
            "data/traj_data_1", dt, speed_factor, test=test_time
        )
        points_3d[:, 2] = points_3d[:, 2] + 3
<<<<<<< HEAD
=======
        # self.full_ref = points_3d
>>>>>>> 34a76ac8
        self.initial_pos = points_3d[0, :3]
        # all_training_data = np.load("training_data.npy")
        # rand_ind = np.random.randint(0, len(all_training_data) // 501, 1)
        # start = int(rand_ind * 501)
        # points_3d = all_training_data[start:start + 501]

        # subtract current position to start there
        # print(drone_state[:3], points_3d[:3])
        # points_3d[:, :3] = points_3d[:, :3] - points_3d[
        #     0, :3] + drone_state[:3]
        # TODO merge: without it it looks nicer, but this was in merge

<<<<<<< HEAD
        self.reference = points_3d  # [:, :6]  # TODO
=======
        self.reference = points_3d  # [:, :6]
>>>>>>> 34a76ac8
        # np.zeros((len(points_3d), 9))
        # self.reference[:, :3] = points_3d[:, :3]
        # self.reference[:, 3:6] = points_3d[:, 6:9]

        self.ref_len = len(self.reference)
        self.target_ind = 0
        self.current_ind = 0

        # draw trajectory on renderer
        if render:
            renderer.add_object(PolyObject(self.reference))

    def get_ref_traj(self, drone_state, drone_acc):
        """
        Given the current position, compute a min snap trajectory to the next
        target
        """
        # if already at end, return zero velocities and accelerations
        if self.current_ind >= len(self.reference) - self.horizon:
            zero_ref = np.zeros(
                (
                    self.horizon - (self.ref_len - self.current_ind),
                    self.reference.shape[1]
                )
            )
            zero_ref[:, :3] = self.reference[-1, :3]
            left_over_ref = self.reference[self.current_ind:]
            return np.vstack((left_over_ref, zero_ref))
        out_ref = self.reference[self.current_ind + 1:self.current_ind +
                                 self.horizon + 1]
        self.current_ind += 1
        return out_ref

    def project_on_ref(self, drone_state):
        """
        Project drone state onto the trajectory
        """
        return self.reference[self.current_ind, :3]

    def get_current_full_state(self):
        pos_vel = self.reference[self.current_ind]
        # pos_vel[:3], pos_vel[6:], pos_vel[3:6]
        return np.hstack((pos_vel, np.zeros(3)))


class PolyObject():

    def __init__(self, reference_arr):
        self.points = np.array(
            [
                reference_arr[i] for i in range(len(reference_arr))
                if i % 20 == 0
            ]
        )
        self.points[:, 2] += 1

    def draw(self, renderer):
        for p in range(len(self.points) - 1):
            renderer.draw_line_3d(
                self.points[p], self.points[p + 1], color=(1, 0, 0)
            )<|MERGE_RESOLUTION|>--- conflicted
+++ resolved
@@ -32,10 +32,6 @@
             "data/traj_data_1", dt, speed_factor, test=test_time
         )
         points_3d[:, 2] = points_3d[:, 2] + 3
-<<<<<<< HEAD
-=======
-        # self.full_ref = points_3d
->>>>>>> 34a76ac8
         self.initial_pos = points_3d[0, :3]
         # all_training_data = np.load("training_data.npy")
         # rand_ind = np.random.randint(0, len(all_training_data) // 501, 1)
@@ -48,11 +44,7 @@
         #     0, :3] + drone_state[:3]
         # TODO merge: without it it looks nicer, but this was in merge
 
-<<<<<<< HEAD
-        self.reference = points_3d  # [:, :6]  # TODO
-=======
         self.reference = points_3d  # [:, :6]
->>>>>>> 34a76ac8
         # np.zeros((len(points_3d), 9))
         # self.reference[:, :3] = points_3d[:, :3]
         # self.reference[:, 3:6] = points_3d[:, 6:9]
