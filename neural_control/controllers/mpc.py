"""
Standard MPC for Passing through a dynamic gate
"""
import casadi as ca
import numpy as np
import time
from os import system

from neural_control.environments.flightmare_dynamics import (
    FlightmareDynamicsMPC
)
<<<<<<< HEAD
inertia_vector = ca.SX(inertia_vector_np)
inertia_vector_inv = ca.SX(1 / inertia_vector_np)
kinv_ang_vel_tau = ca.SX(np.array([16.6, 16.6, 5.0]))

t_BM_np = (
    copter_params.arm_length * np.sqrt(0.5) *
    np.array([[1, -1, -1, 1], [-1, -1, 1, 1], [0, 0, 0, 0]])
)
t_BM_ = ca.SX(t_BM_np)
kappa_ = 0.016
motor_tau_inv_ = 1 / 0.05
b_allocation_np = np.array(
    [[1, 1, 1, 1], t_BM_np[0], t_BM_np[1], kappa_ * np.array([1, -1, 1, -1])]
)
b_allocation = ca.SX(b_allocation_np)
b_allocation_inv = ca.SX(np.linalg.inv(b_allocation_np))
motor_tau = 0.0001
motor_tau_inv = 1 / motor_tau

=======
from neural_control.environments.drone_dynamics import SimpleDynamicsMPC
from neural_control.environments.wing_2D_dynamics import fixed_wing_dynamics_mpc
>>>>>>> ef2038f7
# ------------------ constants ---------------------
m = 1.01
I_xx = 0.04766
rho = 1.225
S = 0.276
c = 0.185
g = 9.81
# linearized for alpha = 0 and u = 12 m/s
Cl0 = 0.3900
Cl_alpha = 4.5321
Cl_q = 0.3180
Cl_del_e = 0.527
# drag coefficients
Cd0 = 0.0765
Cd_alpha = 0.3346
Cd_q = 0.354
Cd_del_e = 0.004
# moment coefficients
Cm0 = 0.0200
Cm_alpha = -1.4037
Cm_q = -0.1324
Cm_del_e = -0.4236


#
class MPC(object):
    """
    Nonlinear MPC
    """

    def __init__(self, horizon=20, dt=0.05, dynamics="high_mpc", **kwargs):
        """
        Nonlinear MPC for quadrotor control        
        """

        self.dynamics_model = dynamics

        # Time constant
        self._T = horizon * dt
        self._dt = dt
        self._N = horizon

        # Gravity
        self._gz = 9.81

        # add to reference
        self.addon = np.swapaxes(
            np.vstack(
                (
                    np.expand_dims(np.arange(0, self._T - 0.001, self._dt), 0),
                    np.zeros((1, self._N)), np.zeros((1, self._N)) + 10
                )
            ), 1, 0
        )

        # cost matrix for tracking the pendulum motion
        if self.dynamics_model == "high_mpc":
            self._initParamsHighMPC()
        elif self.dynamics_model in ["simple_quad", "flightmare"]:
            self._initParamsSimpleQuad()
        elif self.dynamics_model == "fixed_wing":
            self._initParamsFixedWing()

        # cost matrix for tracking the goal point
        self._Q_goal = np.zeros((self._s_dim, self._s_dim))

        self._initDynamics()

    def _initParamsHighMPC(self):
        # Quadrotor constant
        self._w_max_xy = 6.0
        self._w_min_xy = -6.0
        self._thrust_min = 2.0
        self._thrust_max = 20.0
        # state dimension (px, py, pz,           # quadrotor position
        #                  qw, qx, qy, qz,       # quadrotor quaternion
        #                  vx, vy, vz,           # quadrotor linear velocity
        self._s_dim = 10
        # action dimensions (c_thrust, wx, wy, wz)
        self._u_dim = 4

        # cost matrix for the action
        self._Q_u = np.diag([0.1 for _ in range(self._u_dim)])
        self._Q_pen = np.diag([0, 100, 100, 0, 0, 0, 0, 0, 10, 10])
        # initial state and control action
        self._quad_s0 = [1.0, 0.0, 0.0, 1.0, 0.0, 0.0, 0.0, 0.0, 0.0, 0.0]
        self._quad_u0 = [9.81, 0.0, 0.0, 0.0]
        # default u
        self._default_u = [self._gz, 0, 0, 0]

    def _initParamsSimpleQuad(self):
        # Quadrotor constant
        self._w_max_xy = 1
        self._w_min_xy = 0
        self._thrust_min = 0
        self._thrust_max = 1
        self._s_dim = 12
        self._u_dim = 4
        # cost matrix for the action
        self._Q_u = np.diag([50, 1, 1, 1])
        self._Q_pen = np.diag([100, 100, 100, 0, 0, 0, 10, 10, 10, 1, 1, 1])
        # initial state and control action TODO
        self._quad_s0 = (np.zeros(12)).tolist()
        self._quad_u0 = [.5, .5, .5, .5]
        # default u
        self._default_u = [.5, .5, .5, .5]

    def _initParamsFixedWing(self):
        self._s_dim = 6
        self._u_dim = 2
        self._w_min_xy = 0
        self._w_max_xy = 1
        self._thrust_min = 0
        self._thrust_max = 1
        # cost matrix for the action
        self._Q_u = np.diag([0, 10])
        self._Q_pen = np.diag([1000, 1000, 0, 0, 0, 0])
        # initial states
        self._quad_s0 = np.array([0, 0, 10, 0, 0, 0]).tolist()
        self._quad_u0 = [.25, .5]
        # default u
        self._default_u = [.25, .5]

    def _initDynamics(self, ):
        # # # # # # # # # # # # # # # # # # #
        # ---------- Input States -----------
        # # # # # # # # # # # # # # # # # # #

        # # Fold
        if self.dynamics_model == "high_mpc":
            F = self.drone_dynamics_high_mpc(self._dt)
        elif self.dynamics_model == "simple_quad":
            dyn = SimpleDynamicsMPC()
            F = dyn.drone_dynamics_simple(self._dt)
        elif self.dynamics_model == "flightmare":
            dyn = FlightmareDynamicsMPC()
            F = dyn.drone_dynamics_flightmare(self._dt)
        elif self.dynamics_model == "fixed_wing":
            F = fixed_wing_dynamics_mpc(self._dt)
        fMap = F.map(self._N, "openmp")  # parallel

        # # # # # # # # # # # # # # #
        # ---- loss function --------
        # # # # # # # # # # # # # # #

        # placeholder for the quadratic cost function
        Delta_s = ca.SX.sym("Delta_s", self._s_dim)
        Delta_p = ca.SX.sym("Delta_p", self._s_dim)
        Delta_u = ca.SX.sym("Delta_u", self._u_dim)

        #
        cost_goal = Delta_s.T @ self._Q_goal @ Delta_s
        cost_gap = Delta_p.T @ self._Q_pen @ Delta_p
        cost_u = Delta_u.T @ self._Q_u @ Delta_u

        #
        f_cost_goal = ca.Function('cost_goal', [Delta_s], [cost_goal])
        f_cost_gap = ca.Function('cost_gap', [Delta_p], [cost_gap])
        f_cost_u = ca.Function('cost_u', [Delta_u], [cost_u])

        #
        # # # # # # # # # # # # # # # # # # # #
        # # ---- Non-linear Optimization -----
        # # # # # # # # # # # # # # # # # # # #
        self.nlp_w = []  # nlp variables
        self.nlp_w0 = []  # initial guess of nlp variables
        self.lbw = []  # lower bound of the variables, lbw <= nlp_x
        self.ubw = []  # upper bound of the variables, nlp_x <= ubw
        #
        self.mpc_obj = 0  # objective
        self.nlp_g = []  # constraint functions
        self.lbg = []  # lower bound of constrait functions, lbg < g
        self.ubg = []  # upper bound of constrait functions, g < ubg

        u_min = [self._thrust_min
                 ] + [self._w_min_xy for _ in range(self._u_dim - 1)]
        u_max = [self._thrust_max
                 ] + [self._w_max_xy for _ in range(self._u_dim - 1)]
        x_bound = ca.inf
        x_min = [-x_bound for _ in range(self._s_dim)]
        x_max = [+x_bound for _ in range(self._s_dim)]
        #
        g_min = [0 for _ in range(self._s_dim)]
        g_max = [0 for _ in range(self._s_dim)]

        P = ca.SX.sym(
            "P", self._s_dim + (self._s_dim + 3) * self._N + self._s_dim
        )
        X = ca.SX.sym("X", self._s_dim, self._N + 1)
        U = ca.SX.sym("U", self._u_dim, self._N)
        #
        X_next = fMap(X[:, :self._N], U)

        # "Lift" initial conditions
        self.nlp_w += [X[:, 0]]
        self.nlp_w0 += self._quad_s0
        self.lbw += x_min
        self.ubw += x_max

        # # starting point.
        self.nlp_g += [X[:, 0] - P[0:self._s_dim]]
        self.lbg += g_min
        self.ubg += g_max

        for k in range(self._N):
            #
            self.nlp_w += [U[:, k]]
            self.nlp_w0 += self._quad_u0
            self.lbw += u_min
            self.ubw += u_max

            # retrieve time constant
            # idx_k = self._s_dim+self._s_dim+(self._s_dim+3)*(k)
            # idx_k_end = self._s_dim+(self._s_dim+3)*(k+1)
            # time_k = P[ idx_k : idx_k_end]

            # cost for tracking the goal position
            cost_goal_k, cost_gap_k = 0, 0
            if k >= self._N - 1:  # The goal postion.
                delta_s_k = (
                    X[:, k + 1] - P[self._s_dim + (self._s_dim + 3) * self._N:]
                )
                cost_goal_k = f_cost_goal(delta_s_k)
            else:
                # cost for tracking the moving gap
                delta_p_k = (X[:, k+1] - P[self._s_dim+(self._s_dim+3)*k : \
                    self._s_dim+(self._s_dim+3)*(k+1)-3])
                cost_gap_k = f_cost_gap(delta_p_k)

            delta_u_k = U[:, k] - self._default_u

            cost_u_k = f_cost_u(delta_u_k)

            self.mpc_obj = self.mpc_obj + cost_goal_k + cost_u_k + cost_gap_k

            # New NLP variable for state at end of interval
            self.nlp_w += [X[:, k + 1]]
            self.nlp_w0 += self._quad_s0
            self.lbw += x_min
            self.ubw += x_max

            # Add equality constraint
            self.nlp_g += [X_next[:, k] - X[:, k + 1]]
            self.lbg += g_min
            self.ubg += g_max

        # nlp objective
        nlp_dict = {
            'f': self.mpc_obj,
            'x': ca.vertcat(*self.nlp_w),
            'p': P,
            'g': ca.vertcat(*self.nlp_g)
        }

        # # # # # # # # # # # # # # # # # # #
        # -- ipopt
        # # # # # # # # # # # # # # # # # # #
        ipopt_options = {
            'verbose': False, \
            "ipopt.tol": 1e-4,
            "ipopt.acceptable_tol": 1e-4,
            "ipopt.max_iter": 100,
            "ipopt.warm_start_init_point": "yes",
            "ipopt.print_level": 0,
            "print_time": False
        }

        self.solver = ca.nlpsol("solver", "ipopt", nlp_dict, ipopt_options)

    def solve(self, ref_states):
        # # # # # # # # # # # # # # # #
        # -------- solve NLP ---------
        # # # # # # # # # # # # # # # #
        #
        if self.dynamics_model == "high_mpc":
            start = ref_states[:self._s_dim]
            end = ref_states[-self._s_dim:]
            end[3:7] = [0 for _ in range(4)]
            middle_ref_states = np.array(ref_states[self._s_dim:-self._s_dim]
                                         ).reshape((10, 13))
            middle_ref_states[:, 3:7] = 0
            ref_states = start + middle_ref_states.flatten().tolist() + end

        # print(
        #     len(self.nlp_w0), len(self.lbw), len(self.ubw), len(ref_states),
        #     len(self.lbg), len(self.ubg)
        # )
        # tic = time.time()
        self.sol = self.solver(
            x0=self.nlp_w0,
            lbx=self.lbw,
            ubx=self.ubw,
            p=ref_states,
            lbg=self.lbg,
            ubg=self.ubg
        )
        # print(time.time() - tic)
        #
        sol_x0 = self.sol['x'].full()
        opt_u = sol_x0[self._s_dim:self._s_dim + self._u_dim]

        # Warm initialization
        self.nlp_w0 = list(
            sol_x0[self._s_dim + self._u_dim:2 * (self._s_dim + self._u_dim)]
        ) + list(sol_x0[self._s_dim + self._u_dim:])
        # print(self.nlp_w0)
        # print(len(self.nlp_w0))
        # #
        x0_array = np.reshape(
            sol_x0[:-self._s_dim], newshape=(-1, self._s_dim + self._u_dim)
        )
        # print(len(sol_x0))
        # for i in range(10):
        #     traj_test = sol_x0[i*14 : (i+1)*14]
        #     print([round(s[0],2) for s in traj_test])
        # return optimal action, and a sequence of predicted optimal trajectory.
        # print(opt_u)
        # print("solver:")
        # np.set_printoptions(suppress=True, precision=3)
        # print(opt_u.tolist())
        # print("x0array")
        # print(x0_array)
        # print("opt_u", opt_u.tolist())
        # print(np.array(ref_states[self._s_dim:-self._s_dim]).reshape((10, 15)))
        # exit()
        return opt_u, x0_array

    def preprocess_simple_quad(self, current_state, ref_states):
        """
        current_state: list / array of len 12
        ref_states: array of shape (horizon, 9) with pos, vel, acc
        """
        # [0 for _ in range(len(current_state))]
        # modify the reference traj to input it into mpc
        changed_middle_ref_states = np.zeros((self._N, len(current_state)))
        changed_middle_ref_states[:, :3] = ref_states[:, :3]
        changed_middle_ref_states[:, 6:9] = ref_states[:, 3:6]

        # no goal point for now
        # goal_state = changed_middle_ref_states[-1].copy().tolist()
        goal_state = np.zeros(self._s_dim)
        goal_state[:3] = (
            2 * changed_middle_ref_states[-1, :3] -
            changed_middle_ref_states[-2, :3]
        )
        goal_state[6:9] = changed_middle_ref_states[-1, 6:9]

        # apped three mysterious entries:
        high_mpc_reference = np.hstack((changed_middle_ref_states, self.addon))

        flattened_ref = (
            current_state.tolist() + high_mpc_reference.flatten().tolist() +
            goal_state.tolist()
        )
        return flattened_ref

    def preprocess_fixed_wing(self, current_state, ref_states):
        """
        Construct a reference as required by MPC from the current state and
        the desired ref
        """
        vec_to_target = ref_states - current_state[:2]
        vec_norm = np.linalg.norm(vec_to_target)
        speed = np.sqrt(current_state[2]**2 + current_state[3]**2)
        vec_len_per_step = speed * self._dt
        vector_per_step = vec_to_target * (vec_len_per_step / vec_norm)

        middle_ref_states = np.zeros((self._N + 1, len(current_state)))
        for i in range(self._N + 1):
            middle_ref_states[
                i, :2] = current_state[:2] + (i + 1) * vector_per_step

        # np.set_printoptions(suppress=True, precision=3)
        # # print(opt_u.tolist())
        # print("middle_ref_states")
        # print(np.vstack((current_state, middle_ref_states)))

        # goal point is last point of middle ref
        goal_state = middle_ref_states[-1]

        high_mpc_reference = np.hstack((middle_ref_states[:-1], self.addon))

        flattened_ref = (
            current_state.tolist() + high_mpc_reference.flatten().tolist() +
            goal_state.tolist()
        )

        return flattened_ref

    def predict_actions(self, current_state, ref_states):
        if self.dynamics_model in ["simple_quad", "flightmare"]:
            preprocessed_ref = self.preprocess_simple_quad(
                current_state, ref_states
            )
        elif self.dynamics_model == "fixed_wing":
            preprocessed_ref = self.preprocess_fixed_wing(
                current_state, ref_states
            )
        action, _ = self.solve(preprocessed_ref)
        return np.array([action[:, 0]])

    def drone_dynamics_high_mpc(self, dt):

        self.f = self.get_dynamics_high_mpc()

        M = 4  # refinement
        DT = dt / M
        X0 = ca.SX.sym("X", self._s_dim)
        U = ca.SX.sym("U", self._u_dim)
        # #
        X = X0
        for _ in range(M):
            # --------- RK4------------
            k1 = DT * self.f(X, U)
            k2 = DT * self.f(X + 0.5 * k1, U)
            k3 = DT * self.f(X + 0.5 * k2, U)
            k4 = DT * self.f(X + k3, U)
            #
            X = X + (k1 + 2 * k2 + 2 * k3 + k4) / 6
        # Fold
        F = ca.Function('F', [X0, U], [X])
        return F

    def get_dynamics_high_mpc(self):
        px, py, pz = ca.SX.sym('px'), ca.SX.sym('py'), ca.SX.sym('pz')
        #
        qw, qx, qy, qz = ca.SX.sym('qw'), ca.SX.sym('qx'), ca.SX.sym('qy'), \
            ca.SX.sym('qz')
        #
        vx, vy, vz = ca.SX.sym('vx'), ca.SX.sym('vy'), ca.SX.sym('vz')

        # -- conctenated vector
        self._x = ca.vertcat(px, py, pz, qw, qx, qy, qz, vx, vy, vz)

        # # # # # # # # # # # # # # # # # # #
        # --------- Control Command ------------
        # # # # # # # # # # # # # # # # # # #

        thrust, wx, wy, wz = ca.SX.sym('thrust'), ca.SX.sym('wx'), \
            ca.SX.sym('wy'), ca.SX.sym('wz')

        # -- conctenated vector
        self._u = ca.vertcat(thrust, wx, wy, wz)

        # # # # # # # # # # # # # # # # # # #
        # --------- System Dynamics ---------
        # # # # # # # # # # # # # # # # # # #

        x_dot = ca.vertcat(
            vx, vy, vz, 0.5 * (-wx * qx - wy * qy - wz * qz),
            0.5 * (wx * qw + wz * qy - wy * qz),
            0.5 * (wy * qw - wz * qx + wx * qz),
            0.5 * (wz * qw + wy * qx - wx * qy),
            2 * (qw * qy + qx * qz) * thrust, 2 * (qy * qz - qw * qx) * thrust,
            (qw * qw - qx * qx - qy * qy + qz * qz) * thrust - self._gz
            # (1 - 2*qx*qx - 2*qy*qy) * thrust - self._gz
        )

        #
        func = ca.Function(
            'f', [self._x, self._u], [x_dot], ['x', 'u'], ['ode']
        )
        return func<|MERGE_RESOLUTION|>--- conflicted
+++ resolved
@@ -9,30 +9,8 @@
 from neural_control.environments.flightmare_dynamics import (
     FlightmareDynamicsMPC
 )
-<<<<<<< HEAD
-inertia_vector = ca.SX(inertia_vector_np)
-inertia_vector_inv = ca.SX(1 / inertia_vector_np)
-kinv_ang_vel_tau = ca.SX(np.array([16.6, 16.6, 5.0]))
-
-t_BM_np = (
-    copter_params.arm_length * np.sqrt(0.5) *
-    np.array([[1, -1, -1, 1], [-1, -1, 1, 1], [0, 0, 0, 0]])
-)
-t_BM_ = ca.SX(t_BM_np)
-kappa_ = 0.016
-motor_tau_inv_ = 1 / 0.05
-b_allocation_np = np.array(
-    [[1, 1, 1, 1], t_BM_np[0], t_BM_np[1], kappa_ * np.array([1, -1, 1, -1])]
-)
-b_allocation = ca.SX(b_allocation_np)
-b_allocation_inv = ca.SX(np.linalg.inv(b_allocation_np))
-motor_tau = 0.0001
-motor_tau_inv = 1 / motor_tau
-
-=======
 from neural_control.environments.drone_dynamics import SimpleDynamicsMPC
 from neural_control.environments.wing_2D_dynamics import fixed_wing_dynamics_mpc
->>>>>>> ef2038f7
 # ------------------ constants ---------------------
 m = 1.01
 I_xx = 0.04766
